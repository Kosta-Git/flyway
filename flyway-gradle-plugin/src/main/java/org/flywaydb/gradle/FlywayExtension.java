/*
 * Copyright 2010-2018 Boxfuse GmbH
 *
 * Licensed under the Apache License, Version 2.0 (the "License");
 * you may not use this file except in compliance with the License.
 * You may obtain a copy of the License at
 *
 *         http://www.apache.org/licenses/LICENSE-2.0
 *
 * Unless required by applicable law or agreed to in writing, software
 * distributed under the License is distributed on an "AS IS" BASIS,
 * WITHOUT WARRANTIES OR CONDITIONS OF ANY KIND, either express or implied.
 * See the License for the specific language governing permissions and
 * limitations under the License.
 */
package org.flywaydb.gradle;

import org.gradle.api.artifacts.Configuration;

import java.util.List;
import java.util.Map;

/**
 * The flyway's configuration properties.
 * <p>More info: <a href="https://flywaydb.org/documentation/gradle">https://flywaydb.org/documentation/gradle</a></p>
 */
public class FlywayExtension {
    /**
     * The fully qualified classname of the jdbc driver to use to connect to the database
     */
    public String driver;

    /**
     * The jdbc url to use to connect to the database
     */
    public String url;

    /**
     * The user to use to connect to the database
     */
    public String user;

    /**
     * The password to use to connect to the database
     */
    public String password;

    /**
     * <p>The name of the schema schema history table that will be used by Flyway. (default: flyway_schema_history)</p><p> By default
     * (single-schema mode) the schema history table is placed in the default schema for the connection provided by the
     * datasource. </p> <p> When the <i>flyway.schemas</i> property is set (multi-schema mode), the schema history table is
     * placed in the first schema of the list. </p>
     * <p>Also configurable with Gradle or System Property: ${flyway.table}</p>
     */
    public String table;

    /**
     * The case-sensitive list of schemas managed by Flyway
     */
    public String[] schemas;

    /**
     * The version to tag an existing schema with when executing baseline. (default: 1)
     */
    public String baselineVersion;

    /**
     * The description to tag an existing schema with when executing baseline. (default: &lt;&lt; Flyway Baseline &gt;&gt;)
     */
    public String baselineDescription;

    /**
     * Locations to scan recursively for migrations. The location type is determined by its prefix.
     * (default: filesystem:src/main/resources/db/migration)
     * <p>
     * <tt>Unprefixed locations or locations starting with classpath:</tt>
     * point to a package on the classpath and may contain both sql and java-based migrations.
     * <p>
     * <tt>Locations starting with filesystem:</tt>
     * point to a directory on the filesystem and may only contain sql migrations.
     */
    public String[] locations;

    /**
     * The fully qualified class names of the custom MigrationResolvers to be used in addition (default)
     * or as a replacement (using skipDefaultResolvers) to the built-in ones for resolving Migrations to
     * apply.
     * <p>(default: none)</p>
     */
    public String[] resolvers;

    /**
     * If set to true, default built-in resolvers will be skipped, only custom migration resolvers will be used.
     * <p>(default: false)</p>
     */
    public Boolean skipDefaultResolvers;

    /**
     * The file name prefix for versioned SQL migrations. (default: V)
     * <p>Versioned SQL migrations have the following file name structure: prefixVERSIONseparatorDESCRIPTIONsuffix ,
     * which using the defaults translates to V1_1__My_description.sql</p>
     * <p>Also configurable with Gradle or System Property: ${flyway.sqlMigrationPrefix}</p>
     */
    public String sqlMigrationPrefix;

    /**
     * The file name prefix for undo SQL migrations. (default: U)
     * <p>Undo SQL migrations are responsible for undoing the effects of the versioned migration with the same version.</p>
     * <p>They have the following file name structure: prefixVERSIONseparatorDESCRIPTIONsuffix ,
     * which using the defaults translates to U1.1__My_description.sql</p>
     * <p><i>Flyway Pro and Flyway Enterprise only</i></p>
     * <p>Also configurable with Gradle or System Property: ${flyway.undoSqlMigrationPrefix}</p>
     */
    public String undoSqlMigrationPrefix;

    /**
     * The file name prefix for repeatable SQL migrations (default: R).
     * <p>Repeatable SQL migrations have the following file name structure: prefixSeparatorDESCRIPTIONsuffix ,
     * which using the defaults translates to R__My_description.sql</p>
     * <p>Also configurable with Gradle or System Property: ${flyway.repeatableSqlMigrationPrefix}</p>
     */
    public String repeatableSqlMigrationPrefix;

    /**
     * The file name prefix for Sql migrations
     * <p>Sql migrations have the following file name structure: prefixVERSIONseparatorDESCRIPTIONsuffix ,
     * which using the defaults translates to V1_1__My_description.sql</p>
     */
    public String sqlMigrationSeparator;

    /**
     * The file name suffix for Sql migrations
     * <p>Sql migrations have the following file name structure: prefixVERSIONseparatorDESCRIPTIONsuffix ,
     * which using the defaults translates to V1_1__My_description.sql</p>
     *
     * @deprecated Use {@link FlywayExtension#sqlMigrationSuffixes} instead. Will be removed in Flyway 6.0.0.
     */
    @Deprecated
    public String sqlMigrationSuffix;

    /**
     * The file name suffixes for SQL migrations. (default: .sql)
     * <p>SQL migrations have the following file name structure: prefixVERSIONseparatorDESCRIPTIONsuffix ,
     * which using the defaults translates to V1_1__My_description.sql</p>
     * <p>Multiple suffixes (like .sql,.pkg,.pkb) can be specified for easier compatibility with other tools such as
     * editors with specific file associations.</p>
     * <p>Also configurable with Gradle or System Property: ${flyway.sqlMigrationSuffixes}</p>
     */
    public String[] sqlMigrationSuffixes;

    /**
     * The encoding of Sql migrations
     */
    public String encoding;

    /**
     * Placeholders to replace in Sql migrations
     */
    public Map<Object, Object> placeholders;

    /**
     * Whether placeholders should be replaced.
     */
    public Boolean placeholderReplacement;

    /**
     * The prefix of every placeholder
     */
    public String placeholderPrefix;

    /**
     * The suffix of every placeholder
     */
    public String placeholderSuffix;

    /**
     * The target version up to which Flyway should consider migrations.
     * Migrations with a higher version number will be ignored.
     * The special value {@code current} designates the current version of the schema.
     */
    public String target;

    /**
     * An array of fully qualified FlywayCallback class implementations
     */
    public String[] callbacks;

    /**
     * If set to true, default built-in callbacks will be skipped, only custom migration callbacks will be used.
     * <p>(default: false)</p>
     */
    public Boolean skipDefaultCallbacks;

    /**
     * Allows migrations to be run "out of order"
     */
    public Boolean outOfOrder;

    /**
     * Whether to automatically call validate or not when running migrate. (default: true)
     */
    public Boolean validateOnMigrate;

    /**
     * Whether to automatically call clean or not when a validation error occurs
     */
    public Boolean cleanOnValidationError;

    /**
     * Ignore missing migrations when reading the schema history table. These are migrations that were performed by an
     * older deployment of the application that are no longer available in this version. For example: we have migrations
     * available on the classpath with versions 1.0 and 3.0. The schema history table indicates that a migration with version 2.0
     * (unknown to us) has also been applied. Instead of bombing out (fail fast) with an exception, a
     * warning is logged and Flyway continues normally. This is useful for situations where one must be able to deploy
     * a newer version of the application even though it doesn't contain migrations included with an older one anymore.
     * Note that if the most recently applied migration is removed, Flyway has no way to know it is missing and will
     * mark it as future instead.
     * <p>
     * {@code true} to continue normally and log a warning, {@code false} to fail fast with an exception.
     * (default: {@code false})
     */
    public Boolean ignoreMissingMigrations;

    /**
     * Ignore ignored migrations when reading the schema history table. These are migrations that were added in between
     * already migrated migrations in this version. For example: we have migrations available on the classpath with
     * versions from 1.0 to 3.0. The schema history table indicates that version 1 was finished on 1.0.15, and the next
     * one was 2.0.0. But with the next release a new migration was added to version 1: 1.0.16. Such scenario is ignored
     * by migrate command, but by default is rejected by validate. When ignoreIgnoredMigrations is enabled, such case
     * will not be reported by validate command. This is useful for situations where one must be able to deliver
     * complete set of migrations in a delivery package for multiple versions of the product, and allows for further
     * development of older versions.
     * <p>
     * {@code true} to continue normally, {@code false} to fail fast with an exception.
     * (default: {@code false})
     */
    public Boolean ignoreIgnoredMigrations;

    /**
     * Ignore future migrations when reading the schema history table. These are migrations that were performed by a
     * newer deployment of the application that are not yet available in this version. For example: we have migrations
     * available on the classpath up to version 3.0. The schema history table indicates that a migration to version 4.0
     * (unknown to us) has already been applied. Instead of bombing out (fail fast) with an exception, a
     * warning is logged and Flyway continues normally. This is useful for situations where one must be able to redeploy
     * an older version of the application after the database has been migrated by a newer one. (default: {@code true})
     */
    public Boolean ignoreFutureMigrations;

    /**
     * Whether to disable clean. (default: {@code false})
     * <p>This is especially useful for production environments where running clean can be quite a career limiting move.</p>
     */
    public Boolean cleanDisabled;

    /**
     * <p>
     * Whether to automatically call baseline when migrate is executed against a non-empty schema with no schema history table.
     * This schema will then be baselined with the {@code baselineVersion} before executing the migrations.
     * Only migrations above {@code baselineVersion} will then be applied.
     * </p>
     * <p>
     * This is useful for initial Flyway production deployments on projects with an existing DB.
     * </p>
     * <p>
     * Be careful when enabling this as it removes the safety net that ensures
     * Flyway does not migrate the wrong database in case of a configuration mistake!
     * </p>
     * <p>{@code true} if baseline should be called on migrate for non-empty schemas, {@code false} if not. (default: {@code false})</p>
     */
    public Boolean baselineOnMigrate;

    /**
     * Whether to allow mixing transactional and non-transactional statements within the same migration.
     * <p>{@code true} if mixed migrations should be allowed. {@code false} if an error should be thrown instead. (default: {@code false})</p>
     */
    public Boolean mixed;

    /**
     * Whether to group all pending migrations together in the same transaction when applying them (only recommended for databases with support for DDL transactions).
     * <p>{@code true} if migrations should be grouped. {@code false} if they should be applied individually instead. (default: {@code false})</p>
     */
    public Boolean group;

    /**
     * The username that will be recorded in the schema history table as having applied the migration.
     * {@code null} for the current database user of the connection. (default: {@code null}).
     */
    public String installedBy;

    /**
<<<<<<< HEAD
     * Configurations that will be added to the classpath for running flyway tasks.
     * <p>
     * By default flyway respects <code>compile</code>, <code>runtime</code>, <code>testCompile</code>, <code>testRuntime</code> (in this order).
     * {@code empty list or null} for accepting the default classpath. (default: {@code null}).
     */
    public List<Configuration> classpathExtensions;
=======
     * The fully qualified class names of handlers for errors and warnings that occur during a migration. This can be
     * used to customize Flyway's behavior by for example
     * throwing another runtime exception, outputting a warning or suppressing the error instead of throwing a FlywayException.
     * ErrorHandlers are invoked in order until one reports to have successfully handled the errors or warnings.
     * If none do, or if none are present, Flyway falls back to its default handling of errors and warnings.
     * (default: none)
     * <p>Also configurable with Gradle or System Property: ${flyway.errorHandler}</p>
     * <p><i>Flyway Pro and Flyway Enterprise only</i></p>
     */
    public String[] errorHandlers;

    /**
     * The file where to output the SQL statements of a migration dry run. If the file specified is in a non-existent
     * directory, Flyway will create all directories and parent directories as needed.
     * <p>{@code null} to execute the SQL statements directly against the database. (default: {@code null})</p>
     * <p>Also configurable with Gradle or System Property: ${flyway.dryRunOutput}</p>
     * <p><i>Flyway Pro and Flyway Enterprise only</i></p>
     */
    public String dryRunOutput;

    /**
     * The encoding of the external config files specified with the {@code flyway.configFiles} property. (default: UTF-8).
     * <p>Also configurable with Gradle or System Property: ${flyway.configFileEncoding}</p>
     */
    public String configFileEncoding;
>>>>>>> cc478ab9

    /**
     * Config files from which to load the Flyway configuration. The names of the individual properties match the ones you would
     * use as Gradle or System properties. The encoding of the files is defined by the
     * flyway.configFileEncoding property, which is UTF-8 by default. Relative paths are relative to the project root.
     * <p>Also configurable with Gradle or System Property: ${flyway.configFiles}</p>
     */
    public String[] configFiles;
}<|MERGE_RESOLUTION|>--- conflicted
+++ resolved
@@ -288,14 +288,14 @@
     public String installedBy;
 
     /**
-<<<<<<< HEAD
      * Configurations that will be added to the classpath for running flyway tasks.
      * <p>
      * By default flyway respects <code>compile</code>, <code>runtime</code>, <code>testCompile</code>, <code>testRuntime</code> (in this order).
      * {@code empty list or null} for accepting the default classpath. (default: {@code null}).
      */
     public List<Configuration> classpathExtensions;
-=======
+
+    /**
      * The fully qualified class names of handlers for errors and warnings that occur during a migration. This can be
      * used to customize Flyway's behavior by for example
      * throwing another runtime exception, outputting a warning or suppressing the error instead of throwing a FlywayException.
@@ -321,7 +321,6 @@
      * <p>Also configurable with Gradle or System Property: ${flyway.configFileEncoding}</p>
      */
     public String configFileEncoding;
->>>>>>> cc478ab9
 
     /**
      * Config files from which to load the Flyway configuration. The names of the individual properties match the ones you would
